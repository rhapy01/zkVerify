--- conflicted
+++ resolved
@@ -340,17 +340,16 @@
     type WeightInfo = weights::pallet_settlement_zksync::NHWeight<Runtime>;
 }
 
-<<<<<<< HEAD
+impl pallet_settlement_risc0::Config for Runtime {
+    type OnProofVerified = Poe;
+    type WeightInfo = weights::pallet_settlement_risc0::NHWeight<Runtime>;
+}
+
 pub const GROTH16_MAX_NUM_INPUTS: u32 = 16;
 impl pallet_settlement_groth16::Config for Runtime {
     type OnProofVerified = Poe;
     type WeightInfo = weights::pallet_settlement_groth16::NHWeight<Runtime>;
     const MAX_NUM_INPUTS: u32 = GROTH16_MAX_NUM_INPUTS;
-=======
-impl pallet_settlement_risc0::Config for Runtime {
-    type OnProofVerified = Poe;
-    type WeightInfo = weights::pallet_settlement_risc0::NHWeight<Runtime>;
->>>>>>> 6036571b
 }
 
 pub const MILLISECS_PER_PROOF_ROOT_PUBLISHING: u64 = MILLISECS_PER_BLOCK * 10;
@@ -531,11 +530,8 @@
         SettlementFFlonkPallet: pallet_settlement_fflonk,
         Poe: pallet_poe,
         SettlementZksyncPallet: pallet_settlement_zksync,
-<<<<<<< HEAD
         SettlementGroth16Pallet: pallet_settlement_groth16,
-=======
         SettlementRisc0Pallet: pallet_settlement_risc0,
->>>>>>> 6036571b
     }
 );
 
@@ -599,11 +595,8 @@
         [pallet_poe, Poe]
         [pallet_settlement_fflonk, SettlementFFlonkPallet]
         [pallet_settlement_zksync, SettlementZksyncPallet]
-<<<<<<< HEAD
         [pallet_settlement_groth16, SettlementGroth16Pallet]
-=======
         [pallet_settlement_risc0, SettlementRisc0Pallet]
->>>>>>> 6036571b
     );
 }
 
