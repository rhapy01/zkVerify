// Copyright 2024, Horizen Labs, Inc.

// This program is free software: you can redistribute it and/or modify
// it under the terms of the GNU General Public License as published by
// the Free Software Foundation, either version 3 of the License, or
// (at your option) any later version.

// This program is distributed in the hope that it will be useful,
// but WITHOUT ANY WARRANTY; without even the implied warranty of
// MERCHANTABILITY or FITNESS FOR A PARTICULAR PURPOSE. See the
// GNU General Public License for more details.

// You should have received a copy of the GNU General Public License
// along with this program. If not, see <https://www.gnu.org/licenses/>.

use super::*;

use codec::Encode;
use frame_support::{
    assert_ok,
    traits::{
        fungible::Inspect, Currency, EstimateNextNewSession, EstimateNextSessionRotation,
        ExistenceRequirement, OnInitialize, WithdrawReasons,
    },
};
use frame_system::{EventRecord, Phase};
use sp_consensus_babe::{Slot, BABE_ENGINE_ID};
use sp_core::crypto::VrfSecret;
use sp_core::{Pair, Public, H256};
use sp_runtime::{AccountId32, Digest, DigestItem};
use sp_staking::{offence, offence::ReportOffence, Exposure, SessionIndex};

mod testsfixtures;

fn get_from_seed<TPublic: Public>(seed: u8) -> TPublic::Pair {
    TPublic::Pair::from_string(&format!("//test_seed{}", seed), None)
        .expect("static values are valid; qed")
}

const NUM_VALIDATORS: u32 = 2;

/// The BABE epoch configuration at genesis.
const TEST_BABE_GENESIS_EPOCH_CONFIG: sp_consensus_babe::BabeEpochConfiguration =
    sp_consensus_babe::BabeEpochConfiguration {
        c: crate::PRIMARY_PROBABILITY,
        allowed_slots: sp_consensus_babe::AllowedSlots::PrimaryAndSecondaryVRFSlots,
    };

// Function used for creating the environment for the test.
// It must return a sp_io::TestExternalities, and the actual test will execute this one before running.
fn new_test_ext() -> sp_io::TestExternalities {
    // This builds the initial genesis storage for this test
    let mut t = frame_system::GenesisConfig::<super::Runtime>::default()
        .build_storage()
        .unwrap();

    pallet_balances::GenesisConfig::<super::Runtime> {
        balances: testsfixtures::SAMPLE_USERS
            .to_vec()
            .into_iter()
            .map(|user| (user.raw_account.into(), user.starting_balance))
            .collect(),
    }
    .assimilate_storage(&mut t)
    .unwrap();

    pallet_babe::GenesisConfig::<super::Runtime> {
        authorities: vec![],
        epoch_config: Some(TEST_BABE_GENESIS_EPOCH_CONFIG),
        ..Default::default()
    }
    .assimilate_storage(&mut t)
    .unwrap();

    // Add authorities
    pallet_session::GenesisConfig::<super::Runtime> {
        keys: testsfixtures::SAMPLE_USERS
            .to_vec()
            .into_iter()
            .map(|user| {
                (
                    user.raw_account.into(),
                    user.raw_account.into(),
                    SessionKeys {
                        babe: get_from_seed::<BabeId>(user.session_key_seed).public(),
                        grandpa: get_from_seed::<GrandpaId>(user.session_key_seed).public(),
                        im_online: get_from_seed::<ImOnlineId>(user.session_key_seed).public(),
                    },
                )
            })
            .take(NUM_VALIDATORS as usize)
            .collect(),
    }
    .assimilate_storage(&mut t)
    .unwrap();

    pallet_staking::GenesisConfig::<super::Runtime> {
        stakers: testsfixtures::SAMPLE_USERS
            .to_vec()
            .into_iter()
            .map(|user| {
                (
                    user.raw_account.into(),
                    user.raw_account.into(),
                    testsfixtures::STASH_DEPOSIT,
                    sp_staking::StakerStatus::Validator::<AccountId>,
                )
            })
            .take(NUM_VALIDATORS as usize)
            .collect(),
        minimum_validator_count: NUM_VALIDATORS,
        validator_count: NUM_VALIDATORS,
        canceled_payout: 0,
        force_era: pallet_staking::Forcing::ForceNone,
        invulnerables: [].to_vec(),
        max_nominator_count: None,
        max_validator_count: None,
        min_nominator_bond: 1,
        min_validator_bond: testsfixtures::STASH_DEPOSIT,
        slash_reward_fraction: Perbill::zero(),
    }
    .assimilate_storage(&mut t)
    .unwrap();

    let mut ext = sp_io::TestExternalities::from(t);

    ext.execute_with(|| System::set_block_number(1));

    // Return the test externalities
    ext
}

// Test definition and execution. Test body must be written in the execute_with closure.
#[test]
fn check_starting_balances_and_existential_limit() {
    new_test_ext().execute_with(|| {
        // This creates a few public keys used to be converted to AccountId

        for sample_user in &testsfixtures::SAMPLE_USERS {
            assert_eq!(
                Balances::balance(&sample_user.raw_account.into()),
                sample_user.starting_balance
            );
        }

        // Now perform a withdraw on the fourth account, leaving its balance under the EXISTENTIAL_DEPOSIT limit
        // This should kill the account, when executed with the ExistenceRequirement::AllowDeath option
        let _id_3_withdraw = Balances::withdraw(
            &testsfixtures::SAMPLE_USERS[3].raw_account.into(),
            testsfixtures::EXISTENTIAL_DEPOSIT_REMAINDER, // Withdrawing more th
            WithdrawReasons::TIP,
            ExistenceRequirement::AllowDeath,
        );

        // Verify that the fourth account balance is now 0
        assert_eq!(
            Balances::balance(&testsfixtures::SAMPLE_USERS[3].raw_account.into()),
            0
        );
    });
}

// Test definition and execution. Test body must be written in the execute_with closure.
#[test]
fn pallet_fflonk_availability() {
    new_test_ext().execute_with(|| {
        let dummy_origin = AccountId32::new([0; 32]);
        let dummy_raw_proof: pallet_settlement_fflonk::Proof =
            [0; pallet_settlement_fflonk::FULL_PROOF_SIZE];
        assert!(SettlementFFlonkPallet::submit_proof(
            RuntimeOrigin::signed(dummy_origin),
            dummy_raw_proof.into(),
            None
        )
        .is_err());
        // just checking code builds, hence the pallet is available to the runtime
    });
}

#[test]
fn pallet_zksync_availability() {
    new_test_ext().execute_with(|| {
        let dummy_origin = AccountId32::new([0; 32]);
        let dummy_raw_proof: pallet_settlement_zksync::Proof =
            [0; pallet_settlement_zksync::FULL_PROOF_SIZE];
        assert!(SettlementZksyncPallet::submit_proof(
            RuntimeOrigin::signed(dummy_origin),
            dummy_raw_proof.into()
        )
        .is_err());
        // just checking code builds, hence the pallet is available to the runtime
    });
}

#[test]
<<<<<<< HEAD
fn pallet_groth16_availability() {
    new_test_ext().execute_with(|| {
        let dummy_origin = AccountId32::new([0; 32]);
        let dummy_proof = pallet_settlement_groth16::Proof {
            a: pallet_settlement_groth16::G1(Vec::new()),
            b: pallet_settlement_groth16::G2(Vec::new()),
            c: pallet_settlement_groth16::G1(Vec::new()),
        };
        let dummy_vk = pallet_settlement_groth16::VerificationKeyWithCurve {
            curve: pallet_settlement_groth16::Curve::Bn254,
            alpha_g1: pallet_settlement_groth16::G1(Vec::new()),
            beta_g2: pallet_settlement_groth16::G2(Vec::new()),
            gamma_g2: pallet_settlement_groth16::G2(Vec::new()),
            delta_g2: pallet_settlement_groth16::G2(Vec::new()),
            gamma_abc_g1: Vec::new(),
        };
        let dummy_input = Vec::new();
        assert!(SettlementGroth16Pallet::submit_proof(
            RuntimeOrigin::signed(dummy_origin),
            dummy_proof,
            dummy_vk.into(),
            dummy_input,
=======
fn pallet_risc0_availability() {
    new_test_ext().execute_with(|| {
        let dummy_origin = AccountId32::new([0; 32]);

        let dummy_vk = [0u8; 32];
        let dummy_proof = vec![];
        let dummy_pubs = vec![];

        assert!(SettlementRisc0Pallet::submit_proof(
            RuntimeOrigin::signed(dummy_origin),
            dummy_vk,
            dummy_proof,
            dummy_pubs
>>>>>>> 6036571b
        )
        .is_err());
        // just checking code builds, hence the pallet is available to the runtime
    });
}

// Test definition and execution. Test body must be written in the execute_with closure.
#[test]
fn pallet_poe_availability() {
    new_test_ext().execute_with(|| {
        assert_ok!(Poe::publish_attestation(RuntimeOrigin::root()));
        // just checking code builds, hence the pallet is available to the runtime
    });
}

mod use_correct_weights {
    use crate::Runtime;

    #[test]
    fn frame_system() {
        use frame_system::WeightInfo;

        assert_eq!(
            <Runtime as frame_system::Config>::SystemWeightInfo::set_heap_pages(),
            crate::weights::frame_system::NHWeight::<Runtime>::set_heap_pages()
        );
    }

    #[test]
    fn pallet_balances() {
        use pallet_balances::WeightInfo;

        assert_eq!(
            <Runtime as pallet_balances::Config>::WeightInfo::transfer_allow_death(),
            crate::weights::pallet_balances::NHWeight::<Runtime>::transfer_allow_death()
        );
    }

    #[test]
    fn pallet_sudo() {
        use pallet_sudo::WeightInfo;

        assert_eq!(
            <Runtime as pallet_sudo::Config>::WeightInfo::sudo(),
            crate::weights::pallet_sudo::NHWeight::<Runtime>::sudo()
        );
    }

    #[test]
    fn pallet_timestamp() {
        use pallet_timestamp::WeightInfo;

        assert_eq!(
            <Runtime as pallet_timestamp::Config>::WeightInfo::set(),
            crate::weights::pallet_timestamp::NHWeight::<Runtime>::set()
        );
    }

    #[test]
    fn pallet_im_online() {
        use pallet_im_online::WeightInfo;

        assert_eq!(
            <Runtime as pallet_im_online::Config>::WeightInfo::validate_unsigned_and_then_heartbeat(42),
            crate::weights::pallet_im_online::NHWeight::<Runtime>::validate_unsigned_and_then_heartbeat(42)
        );
    }

    #[test]
    fn pallet_settlement_fflonk() {
        use pallet_settlement_fflonk::WeightInfo;

        assert_eq!(
            <Runtime as pallet_settlement_fflonk::Config>::WeightInfo::submit_proof_default(),
            crate::weights::pallet_settlement_fflonk::NHWeight::<Runtime>::submit_proof_default()
        );
    }

    #[test]
    fn pallet_settlement_zksync() {
        use pallet_settlement_zksync::WeightInfo;

        assert_eq!(
            <Runtime as pallet_settlement_zksync::Config>::WeightInfo::submit_proof(),
            crate::weights::pallet_settlement_zksync::NHWeight::<Runtime>::submit_proof()
        );
    }

    #[test]
<<<<<<< HEAD
    fn pallet_settlement_groth16() {
        use pallet_settlement_groth16::WeightInfo;

        assert_eq!(
            <Runtime as pallet_settlement_groth16::Config>::WeightInfo::submit_proof_bn254(0),
            crate::weights::pallet_settlement_groth16::NHWeight::<Runtime>::submit_proof_bn254(0)
=======
    fn pallet_settlement_risc0() {
        use pallet_settlement_risc0::WeightInfo;

        assert_eq!(
            <Runtime as pallet_settlement_risc0::Config>::WeightInfo::submit_proof(),
            crate::weights::pallet_settlement_risc0::NHWeight::<Runtime>::submit_proof()
>>>>>>> 6036571b
        );
    }

    #[test]
    fn pallet_poe() {
        use pallet_poe::WeightInfo;

        assert_eq!(
            <Runtime as pallet_poe::Config>::WeightInfo::publish_attestation(),
            crate::weights::pallet_poe::NHWeight::<Runtime>::publish_attestation()
        );
    }
}

mod pallets_interact {
    use super::*;

    // Any random values for these constants should do
    const BLOCK_NUMBER: BlockNumber = 1;
    const SLOT_ID: u64 = 87;
    const BABE_AUTHOR_ID: u32 = 1;

    // Initialize block #BLOCK_NUMBER, authored at slot SLOT_ID by BABE_AUTHOR_ID using Babe
    fn initialize() {
        let slot = Slot::from(SLOT_ID);
        let authority_index = BABE_AUTHOR_ID;
        let transcript = sp_consensus_babe::VrfTranscript::new(b"test", &[]);
        let pair: &sp_consensus_babe::AuthorityPair = &get_from_seed::<BabeId>(
            testsfixtures::SAMPLE_USERS[BABE_AUTHOR_ID as usize].session_key_seed,
        );
        let vrf_signature = pair.as_ref().vrf_sign(&transcript.into());
        let digest_data = sp_consensus_babe::digests::PreDigest::Primary(
            sp_consensus_babe::digests::PrimaryPreDigest {
                authority_index,
                slot,
                vrf_signature,
            },
        );
        let pre_digest = Digest {
            logs: vec![DigestItem::PreRuntime(BABE_ENGINE_ID, digest_data.encode())],
        };
        System::reset_events();
        System::initialize(&BLOCK_NUMBER, &Default::default(), &pre_digest);
        Babe::on_initialize(BLOCK_NUMBER);
    }

    fn new_test_ext() -> sp_io::TestExternalities {
        let mut ex = super::new_test_ext();
        ex.execute_with(|| initialize());
        ex
    }

    mod session {
        use super::*;

        #[test]
        fn uses_babe_session_length() {
            new_test_ext().execute_with(|| {
                assert_eq!(
                    Session::average_session_length(),
                    Babe::average_session_length()
                );
            });
        }

        #[test]
        fn notifies_staking() {
            new_test_ext().execute_with(|| {
                let pre_staking_session = Staking::current_planned_session();
                Session::rotate_session();
                let post_staking_session = Staking::current_planned_session();
                assert_eq!(pre_staking_session + 1, post_staking_session);
            });
        }
    }

    mod authorship {
        use super::*;

        #[test]
        fn is_configured_with_babe() {
            new_test_ext().execute_with(|| {
                assert_eq!(
                    Authorship::author(),
                    Some(AccountId32::new(
                        testsfixtures::SAMPLE_USERS[BABE_AUTHOR_ID as usize]
                            .raw_account
                            .into()
                    ))
                );
            });
        }

        // Check that Authorship calls back on ImOnline
        #[test]
        fn notifies_imonline() {
            new_test_ext().execute_with(|| {
                assert!(!ImOnline::is_online(BABE_AUTHOR_ID));
                Authorship::on_initialize(BLOCK_NUMBER);
                assert!(ImOnline::is_online(BABE_AUTHOR_ID));
            });
        }

        #[test]
        fn notifies_staking() {
            new_test_ext().execute_with(|| {
                // Before authoring a block, no points have been given in the active era
                assert!(
                    Staking::eras_reward_points(
                        Staking::active_era().expect("No active era").index
                    )
                    .total
                        == 0
                );

                // Pretend we author a block
                Authorship::on_initialize(BLOCK_NUMBER);

                // Authoring a block notifies Staking, which results in a positive points balance
                assert!(
                    Staking::eras_reward_points(
                        Staking::active_era().expect("No active era").index
                    )
                    .total
                        > 0
                );
            });
        }
    }

    mod offences {
        use super::*;
        use sp_consensus_babe::digests::CompatibleDigestItem;
        use sp_runtime::generic::Header;
        use sp_runtime::traits::Header as _;

        type OffencesOpaqueTimeSlot = Vec<u8>;

        fn is_offender(
            time_slot: OffencesOpaqueTimeSlot,
            offender_account: &AccountId,
            offence: &[u8; 16],
        ) -> bool {
            pallet_offences::ConcurrentReportsIndex::<Runtime>::get(offence, time_slot)
                .into_iter()
                .any(|offender| {
                    pallet_offences::Reports::<Runtime>::get(offender)
                        .expect("Offence not found")
                        .offender
                        .0
                        == *offender_account
                })
        }

        const TEST_SLASH_FRACTION: Perbill = Perbill::one();
        struct TestOffence {
            offender_account: AccountId32,
        }
        impl offence::Offence<(AccountId32, Exposure<AccountId32, u128>)> for TestOffence {
            const ID: offence::Kind = *b"testoffencenooop";
            type TimeSlot = u128;

            fn offenders(&self) -> Vec<(AccountId32, Exposure<AccountId32, u128>)> {
                let exposure = pallet_staking::EraInfo::<Runtime>::get_full_exposure(
                    0,
                    &self.offender_account,
                );

                vec![(self.offender_account.clone(), exposure)]
            }
            fn validator_set_count(&self) -> u32 {
                NUM_VALIDATORS
            }
            fn time_slot(&self) -> Self::TimeSlot {
                0
            }
            fn session_index(&self) -> SessionIndex {
                0
            }
            fn slash_fraction(&self, _offenders_count: u32) -> Perbill {
                TEST_SLASH_FRACTION
            }
        }

        #[test]
        fn notifies_staking() {
            new_test_ext().execute_with(|| {
                let offender_account = sp_runtime::AccountId32::new(
                    testsfixtures::SAMPLE_USERS[BABE_AUTHOR_ID as usize]
                        .raw_account
                        .into(),
                );

                let expected_slashing_event = EventRecord {
                    phase: Phase::Initialization,
                    event: RuntimeEvent::Staking(pallet_staking::Event::SlashReported {
                        validator: offender_account.clone(),
                        fraction: TEST_SLASH_FRACTION,
                        slash_era: 0,
                    }),
                    topics: vec![],
                };

                // Make sure that no slash events for offender_account is published
                assert!(!System::events().contains(&expected_slashing_event));

                // Make pallet_offences report an offence
                let offence = TestOffence {
                    offender_account: offender_account.clone(),
                };
                assert_ok!(Offences::report_offence(vec![], offence));

                // Check that pallet_staking generates the related event (i.e. it has been notified of
                // the offence)
                assert!(System::events().contains(&expected_slashing_event));
            });
        }

        #[test]
        fn notified_by_imonline() {
            new_test_ext().execute_with(|| {
                let session = Session::current_index();
                let offender_account = AccountId32::new(
                    testsfixtures::SAMPLE_USERS[BABE_AUTHOR_ID as usize]
                        .raw_account
                        .into(),
                );

                const EQUIVOCATION_KIND: &offence::Kind = b"im-online:offlin";
                // Check that no previous offences were reported
                assert!(!is_offender(
                    session.encode(),
                    &offender_account,
                    EQUIVOCATION_KIND
                ));

                // BABE_AUTHOR_ID is considered offline
                assert!(!ImOnline::is_online(BABE_AUTHOR_ID));

                // Advance to next session w/o offender being online
                System::set_block_number(System::block_number() + 1);
                Session::rotate_session();

                // Check that the offline offence for the last session was received by pallet_offences
                assert!(is_offender(
                    session.encode(),
                    &offender_account,
                    EQUIVOCATION_KIND
                ));
            });
        }

        #[test]
        fn notified_by_grandpa() {
            new_test_ext().execute_with(|| {
                let offender_account = AccountId32::new(
                    testsfixtures::SAMPLE_USERS[BABE_AUTHOR_ID as usize]
                        .raw_account
                        .into(),
                );
                let offender = get_from_seed::<GrandpaId>(
                    testsfixtures::SAMPLE_USERS[BABE_AUTHOR_ID as usize].session_key_seed,
                );

                const EQUIVOCATION_KIND: &offence::Kind = b"grandpa:equivoca";

                let round = 0;
                let set_id = Grandpa::current_set_id();
                let time_slot = pallet_grandpa::TimeSlot { set_id, round };

                // Make sure no previous reports for this offence/offender pair
                assert!(!is_offender(
                    time_slot.encode(),
                    &offender_account,
                    EQUIVOCATION_KIND
                ));

                // Make Grandpa report an offence for a double vote on different hashes for the
                // same target block in the same Grandpa round
                let target_number = BLOCK_NUMBER;
                let create_signed_prevote = |target_hash| {
                    let prevote = finality_grandpa::Prevote {
                        target_hash,
                        target_number,
                    };
                    let prevote_msg = finality_grandpa::Message::Prevote(prevote.clone());
                    let payload =
                        sp_consensus_grandpa::localized_payload(round, set_id, &prevote_msg);
                    let signed = offender.sign(&payload).into();
                    (prevote, signed)
                };
                let first_vote = create_signed_prevote(H256::random());
                let second_vote = create_signed_prevote(H256::random());
                let equivocation_proof = sp_consensus_grandpa::EquivocationProof::<H256, u32>::new(
                    set_id,
                    sp_consensus_grandpa::Equivocation::Prevote(finality_grandpa::Equivocation {
                        round_number: round,
                        identity: offender.public(),
                        first: first_vote,
                        second: second_vote,
                    }),
                );
                let key = (sp_consensus_grandpa::KEY_TYPE, &offender.public());
                let key_owner_proof = Historical::prove(key).unwrap();

                assert_ok!(Grandpa::report_equivocation_unsigned(
                    RuntimeOrigin::none(),
                    Box::new(equivocation_proof),
                    key_owner_proof,
                ));

                // Check report for this offence/offender pair has been received by pallet_offences
                assert!(is_offender(
                    time_slot.encode(),
                    &offender_account,
                    EQUIVOCATION_KIND
                ));
            });
        }

        #[test]
        fn notified_by_babe() {
            new_test_ext().execute_with(|| {
                let offender_account = AccountId32::new(
                    testsfixtures::SAMPLE_USERS[BABE_AUTHOR_ID as usize]
                        .raw_account
                        .into(),
                );
                let offender = get_from_seed::<BabeId>(
                    testsfixtures::SAMPLE_USERS[BABE_AUTHOR_ID as usize].session_key_seed,
                );

                let seal_header = |mut header: Header<u32, BlakeTwo256>| {
                    let pre_hash = header.hash();
                    let seal = <DigestItem as CompatibleDigestItem>::babe_seal(
                        offender.sign(pre_hash.as_ref()),
                    );
                    header.digest_mut().push(seal);
                    header
                };

                // Produce two different block headers for the same height
                let h1 = seal_header(System::finalize());
                // Need to initialize again
                initialize();
                let h2 = seal_header(System::finalize());

                let slot = Slot::from(SLOT_ID);
                const EQUIVOCATION_KIND: &offence::Kind = b"babe:equivocatio";

                // Make sure no previous reports for this offence/offender pair
                assert!(!is_offender(
                    slot.encode(),
                    &offender_account,
                    EQUIVOCATION_KIND
                ));

                // Make Babe report the offence for authoring two different blocks for the same
                // target height
                let equivocation_proof = sp_consensus_babe::EquivocationProof {
                    slot,
                    offender: offender.public(),
                    first_header: h1,
                    second_header: h2,
                };
                let key = (sp_consensus_babe::KEY_TYPE, &offender.public());
                let key_owner_proof = Historical::prove(key).unwrap();

                assert_ok!(Babe::report_equivocation_unsigned(
                    RuntimeOrigin::none(),
                    Box::new(equivocation_proof),
                    key_owner_proof
                ));

                // Check report for this offence/offender pair has been received by pallet_offences
                assert!(is_offender(
                    slot.encode(),
                    &offender_account,
                    EQUIVOCATION_KIND
                ));
            });
        }
    }
}

/// This module tests the correct computation of rewards for validators.
mod payout {
    use pallet_staking::EraPayout;

    use crate::{Balance, Runtime};

    use super::new_test_ext;

    #[test]
    fn check_era_rewards() {
        new_test_ext().execute_with(|| {
            const ERA_DURATION_MILLIS: u64 = 6 * 60 * 60 * 1000;
            const TOTAL_STAKED: Balance = 900000000;
            const TOTAL_ISSUANCE: Balance = 1000000000;

            // Check the reward for an empty era.
            assert_eq!(
                <Runtime as pallet_staking::Config>::EraPayout::era_payout(
                    0,
                    0,
                    ERA_DURATION_MILLIS
                ),
                (0u128, 0)
            );

            // Check the reward for a normal era
            assert_eq!(
                <Runtime as pallet_staking::Config>::EraPayout::era_payout(
                    TOTAL_STAKED,
                    TOTAL_ISSUANCE,
                    ERA_DURATION_MILLIS
                ),
                (17313, 51133)
            );
        });
    }
}<|MERGE_RESOLUTION|>--- conflicted
+++ resolved
@@ -193,7 +193,6 @@
 }
 
 #[test]
-<<<<<<< HEAD
 fn pallet_groth16_availability() {
     new_test_ext().execute_with(|| {
         let dummy_origin = AccountId32::new([0; 32]);
@@ -216,7 +215,13 @@
             dummy_proof,
             dummy_vk.into(),
             dummy_input,
-=======
+        )
+        .is_err());
+        // just checking code builds, hence the pallet is available to the runtime
+    });
+}
+
+#[test]
 fn pallet_risc0_availability() {
     new_test_ext().execute_with(|| {
         let dummy_origin = AccountId32::new([0; 32]);
@@ -230,7 +235,6 @@
             dummy_vk,
             dummy_proof,
             dummy_pubs
->>>>>>> 6036571b
         )
         .is_err());
         // just checking code builds, hence the pallet is available to the runtime
@@ -320,21 +324,22 @@
     }
 
     #[test]
-<<<<<<< HEAD
     fn pallet_settlement_groth16() {
         use pallet_settlement_groth16::WeightInfo;
 
         assert_eq!(
             <Runtime as pallet_settlement_groth16::Config>::WeightInfo::submit_proof_bn254(0),
             crate::weights::pallet_settlement_groth16::NHWeight::<Runtime>::submit_proof_bn254(0)
-=======
+        );
+    }
+
+    #[test]
     fn pallet_settlement_risc0() {
         use pallet_settlement_risc0::WeightInfo;
 
         assert_eq!(
             <Runtime as pallet_settlement_risc0::Config>::WeightInfo::submit_proof(),
             crate::weights::pallet_settlement_risc0::NHWeight::<Runtime>::submit_proof()
->>>>>>> 6036571b
         );
     }
 
